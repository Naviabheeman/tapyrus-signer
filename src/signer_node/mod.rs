// Copyright (c) 2019 Chaintope Inc.
// Distributed under the MIT software license, see the accompanying
// file COPYING or http://www.opensource.org/licenses/mit-license.php.

mod message_processor;
pub mod node_parameters;
pub mod node_state;
mod utils;

pub use crate::signer_node::node_parameters::NodeParameters;
pub use crate::signer_node::node_state::NodeState;

<<<<<<< HEAD
use crate::net::{ConnectionManager, Message, MessageType, SignerID};
=======
use crate::crypto::multi_party_schnorr::*;
use crate::crypto::vss::Vss;
use crate::net::MessageType::{BlockGenerationRoundMessages, KeyGenerationMessage};
use crate::net::{
    BlockGenerationRoundMessageType, ConnectionManager, KeyGenerationMessageType, Message,
    MessageType, SignerID,
};
>>>>>>> dede5b14
use crate::rpc::{GetBlockchainInfoResult, TapyrusApi};
use crate::signer_node::message_processor::create_block_vss;
use crate::signer_node::message_processor::process_blockparticipants;
use crate::signer_node::message_processor::process_blocksig;
use crate::signer_node::message_processor::process_blockvss;
use crate::signer_node::message_processor::process_candidateblock;
use crate::signer_node::message_processor::process_completedblock;
use crate::signer_node::node_state::builder::{Builder, Master, Member};
use crate::timer::RoundTimeOutObserver;
use curv::cryptographic_primitives::secret_sharing::feldman_vss::VerifiableSS;
use curv::FE;
use redis::ControlFlow;
use serde::{Deserialize, Serialize};
use std::collections::BTreeMap;
use std::sync::mpsc::{channel, Receiver, Sender, TryRecvError};
use std::time::Duration;

/// Round interval.
pub static ROUND_INTERVAL_DEFAULT_SECS: u64 = 60;
/// Round time limit delta. Round timeout timer should be little longer than `ROUND_INTERVAL_DEFAULT_SECS`.
static ROUND_TIMELIMIT_DELTA: u64 = 10;

pub struct SignerNode<T: TapyrusApi, C: ConnectionManager> {
    connection_manager: C,
    params: NodeParameters<T>,
    current_state: NodeState,
    stop_signal: Option<Receiver<u32>>,
    /// ## Round Timer
    /// If the round duration is over, notify it and go through next round.
    ///
    /// Round timer must follow below rules.
    /// * The timer is started on rounds start only.
    /// * New round is started on only receiving completedblock message
    ///   or previous round is timeout.
    round_timer: RoundTimeOutObserver,
}

#[derive(Clone, Debug, PartialEq, Serialize, Deserialize)]
pub struct SharedSecret {
    pub vss: VerifiableSS,
    pub secret_share: FE,
}

pub type SharedSecretMap = BTreeMap<SignerID, SharedSecret>;

pub type BidirectionalSharedSecretMap = BTreeMap<SignerID, (SharedSecret, SharedSecret)>;

pub trait ToVerifiableSS {
    fn to_vss(&self) -> Vec<VerifiableSS>;
}

impl ToVerifiableSS for SharedSecretMap {
    fn to_vss(&self) -> Vec<VerifiableSS> {
        self.values().map(|i| i.vss.clone()).collect()
    }
}

pub trait ToSharedSecretMap {
    fn for_negative(&self) -> SharedSecretMap;
    fn for_positive(&self) -> SharedSecretMap;
}

impl ToSharedSecretMap for BidirectionalSharedSecretMap {
    fn for_positive(&self) -> SharedSecretMap {
        let mut map = SharedSecretMap::new();
        for (key, value) in self.iter() {
            map.insert(*key, value.0.clone());
        }
        map
    }
    fn for_negative(&self) -> SharedSecretMap {
        let mut map = SharedSecretMap::new();
        for (key, value) in self.iter() {
            map.insert(*key, value.1.clone());
        }
        map
    }
}
pub trait ToShares {
    fn to_shares(&self) -> Vec<FE>;
}

impl ToShares for SharedSecretMap {
    fn to_shares(&self) -> Vec<FE> {
        self.values().map(|i| i.secret_share).collect()
    }
}

static INITIAL_MASTER_INDEX: usize = 0;

impl<T: TapyrusApi, C: ConnectionManager> SignerNode<T, C> {
    pub fn new(connection_manager: C, params: NodeParameters<T>) -> Self
    where
        Self: Sized,
    {
        let timer_limit = params.round_duration + ROUND_TIMELIMIT_DELTA;
        SignerNode {
            connection_manager,
            params,
            current_state: NodeState::Joining,
            stop_signal: None,
            round_timer: RoundTimeOutObserver::new("round_timer", timer_limit),
        }
    }

    pub fn stop_handler(&mut self, receiver: Receiver<u32>) {
        self.stop_signal = Some(receiver);
    }

    pub fn start(&mut self) {
        if !self.params.skip_waiting_ibd {
            self.wait_for_ibd_finish(std::time::Duration::from_secs(10));
        } else {
            log::info!("Skip waiting for ibd finish.")
        }

        log::info!("Start thread for redis subscription");
        let (sender, receiver): (Sender<Message>, Receiver<Message>) = channel();
        let closure = move |message: Message| match sender.send(message) {
            Ok(_) => ControlFlow::Continue,
            Err(error) => {
                log::warn!("Happened error!: {:?}", error);
                ControlFlow::Break(())
            }
        };
        let id = self.params.signer_id;
        let _handler = self.connection_manager.start(closure, id);

        log::info!("Start Key generation Protocol");
        // Idle 5s, before node starts Key Generation Protocol communication.
        // To avoid that nodes which is late to startup can't receive messages.
        log::info!("Idle 5 secs... ");
        std::thread::sleep(Duration::from_secs(5));

        // Start First Round
        log::info!("Start block creation rounds.");
        self.start_next_round(INITIAL_MASTER_INDEX);

        // get error_handler that is for catch error within connection_manager.
        let connection_manager_error_handler = self.connection_manager.error_handler();
        loop {
            // After process when received message. Get message from receiver,
            // then change that state in main thread side.
            // messageを受け取った後の処理。receiverからmessageを受け取り、
            // stateの変更はmain thread側で行う。
            match &self.stop_signal {
                Some(ref r) => match r.try_recv() {
                    Ok(_) => {
                        log::warn!("Stop by Terminate Signal.");
                        self.round_timer.stop();
                        break;
                    }
                    Err(std::sync::mpsc::TryRecvError::Empty) => {
                        // Stop signal is empty. Continue to run. Do nothing.
                    }
                    Err(e) => {
                        panic!("{:?}", e);
                    }
                },
                None => {
                    // Stop signal receiver is not set. Do nothing.
                }
            }

            // Receiving message.
            match receiver.try_recv() {
                Ok(Message {
                    message_type,
                    sender_id,
                    ..
                }) => {
                    log::debug!(
                        "Got {} message from {:?}. MessageType: {:?}",
                        message_type,
                        sender_id,
                        message_type
                    );

                    let next = self.process_round_message(&sender_id, message_type);
                    self.current_state = next;

                    if let NodeState::RoundComplete {
                        next_master_index, ..
                    } = &self.current_state
                    {
                        let v = *next_master_index;
                        self.start_next_round(v)
                    }

                    log::debug!("Current state updated as {:?}", self.current_state);
                }
                Err(TryRecvError::Empty) => {
                    // No new messages. Do nothing.
                }
                Err(e) => log::debug!("{:?}", e),
            }

            // Checking whether the time limit of a round exceeds.
            match self.round_timer.receiver.try_recv() {
                Ok(_) => {
                    // Round duration is timeout. Starting next round.
                    let next_master_index = next_master_index(&self.current_state, &self.params);
                    self.start_next_round(next_master_index);
                    log::debug!("Current state updated as {:?}", self.current_state);
                }
                Err(TryRecvError::Empty) => {
                    // Still waiting round duration interval. Do nothing.
                }
                Err(e) => {
                    log::debug!("{:?}", e);
                }
            }
            // Checking network connection error
            match connection_manager_error_handler {
                Some(ref receiver) => match receiver.try_recv() {
                    Ok(e) => {
                        self.round_timer.stop();
                        log::error!("Connection Manager Error {:?}", e);
                        panic!(e.to_string());
                    }
                    Err(TryRecvError::Empty) => {
                        // No errors.
                    }
                    Err(e) => log::debug!("{:?}", e),
                },
                None => {
                    log::warn!("Failed to get error_handler of connection_manager!");
                }
            }

            // Wait for next loop 300 ms.
            std::thread::sleep(Duration::from_millis(300));
        }
    }

    /// Signer Node waits for connected Tapyrus Core Node complete IBD(Initial Block Download).
    fn wait_for_ibd_finish(&self, interval: Duration) {
        log::info!("Waiting finish Initial Block Download ...");
        log::info!("If you start right away, you can set `--skip-waiting-ibd` option. ");

        loop {
            match self
                .params
                .rpc
                .getblockchaininfo()
                .expect("RPC connection failed")
            {
                GetBlockchainInfoResult {
                    initialblockdownload: false,
                    ..
                } => {
                    break;
                }
                GetBlockchainInfoResult {
                    initialblockdownload: true,
                    blocks: height,
                    bestblockhash: hash,
                    ..
                } => {
                    log::info!("Waiting for finish Initial Block Download. Current block height: {}, current best hash: {}", height, hash);
                }
            }
            std::thread::sleep(interval);
        }
    }

    pub fn start_new_round(&mut self) -> NodeState {
        std::thread::sleep(Duration::from_secs(self.params.round_duration));

        let block = match self.params.rpc.getnewblock(&self.params.address) {
            Ok(block) => block,
            Err(e) => {
                log::error!("RPC getnewblock failed. reason={:?}", e);
                //Behave as master without block.
                return Master::default().build();
            }
        };

        log::info!(
            "Broadcast candidate block. block hash for signing: {:?}",
            block.sighash()
        );
        self.connection_manager.broadcast_message(Message {
            message_type: MessageType::Candidateblock(block.clone()),
            sender_id: self.params.signer_id,
            receiver_id: None,
        });

        let (keys, shared_secret_for_positive, shared_secret_for_negative) =
            create_block_vss(block.clone(), &self.params, &self.connection_manager);

        Master::default()
            .candidate_block(Some(block))
            .block_key(Some(keys.u_i))
            .insert_shared_block_secrets(
                self.params.signer_id.clone(),
                shared_secret_for_positive,
                shared_secret_for_negative,
            )
            .build()
    }

    pub fn process_round_message(
        &mut self,
        sender_id: &SignerID,
        message: MessageType,
    ) -> NodeState {
        match message {
            MessageType::Candidateblock(block) => process_candidateblock(
                &sender_id,
                &block,
                &self.current_state,
                &self.connection_manager,
                &self.params,
            ),
            MessageType::Completedblock(block) => {
                process_completedblock(&sender_id, &block, &self.current_state, &self.params)
            }
            MessageType::Blockvss(
                blockhash,
                vss_for_positive,
                secret_share_for_positive,
                vss_for_negative,
                secret_share_for_negative,
            ) => process_blockvss(
                &sender_id,
                blockhash,
                vss_for_positive,
                secret_share_for_positive,
                vss_for_negative,
                secret_share_for_negative,
                &self.current_state,
                &self.connection_manager,
                &self.params,
            ),
            MessageType::Blockparticipants(blockhash, participants) => process_blockparticipants(
                &sender_id,
                blockhash,
                participants,
                &self.current_state,
                &self.connection_manager,
                &self.params,
            ),
            MessageType::Blocksig(blockhash, gamma_i, e) => process_blocksig(
                &sender_id,
                blockhash,
                gamma_i,
                e,
                &self.current_state,
                &self.connection_manager,
                &self.params,
            ),
            MessageType::Roundfailure => self.process_roundfailure(&sender_id),
        }
    }

    /// Start next round.
    /// decide master of next round according to Round-robin.
    fn start_next_round(&mut self, next_master_index: usize) {
        self.round_timer.restart().unwrap();

        log::info!(
            "Start next round: self_index={}, master_index={}",
            self.params.self_node_index,
            next_master_index,
        );

        if self.params.self_node_index == next_master_index {
            self.current_state = self.start_new_round();
        } else {
            self.current_state = Member::default().master_index(next_master_index).build();
        }
    }

    fn process_roundfailure(&self, _sender_id: &SignerID) -> NodeState {
        self.current_state.clone()
    }
<<<<<<< HEAD
=======

    fn create_node_share(&mut self) {
        let params = self.params.sharing_params();
        let (vss_scheme, secret_shares) = Vss::create_node_shares(
            &self.params.private_key,
            params.threshold,
            params.share_count,
        );

        log::info!("Sending VSS to each other signers");

        for i in 0..self.params.pubkey_list.len() {
            self.connection_manager.send_message(Message {
                message_type: MessageType::KeyGenerationMessage(KeyGenerationMessageType::Nodevss(
                    vss_scheme.clone(),
                    secret_shares[i],
                )),
                sender_id: self.params.signer_id,
                receiver_id: Some(SignerID {
                    pubkey: self.params.pubkey_list[i],
                }),
            });
        }
    }
>>>>>>> dede5b14
}

pub fn master_index<T>(state: &NodeState, params: &NodeParameters<T>) -> Option<usize>
where
    T: TapyrusApi,
{
    match state {
        NodeState::Master { .. } => Some(params.self_node_index),
        NodeState::Member { master_index, .. } => Some(*master_index),
        NodeState::RoundComplete { master_index, .. } => Some(*master_index),
        _ => None,
    }
}

pub fn next_master_index<T>(state: &NodeState, params: &NodeParameters<T>) -> usize
where
    T: TapyrusApi,
{
    let next = match state {
        NodeState::Joining => 0,
        NodeState::Master { .. } => params.self_node_index + 1,
        NodeState::Member { master_index, .. } => master_index + 1,
        NodeState::RoundComplete {
            next_master_index, ..
        } => *next_master_index,
    };

    next % params.pubkey_list.len()
}

pub fn is_master<T>(sender_id: &SignerID, state: &NodeState, params: &NodeParameters<T>) -> bool
where
    T: TapyrusApi,
{
    match state {
        NodeState::Master { .. } => params.signer_id == *sender_id,
        NodeState::Member { master_index, .. } => {
            let master_id = params.pubkey_list[*master_index];
            master_id == sender_id.pubkey
        }
        _ => false,
    }
}

#[cfg(test)]
mod tests {
    use crate::net::{ConnectionManager, ConnectionManagerError, Message, SignerID};
    use crate::rpc::tests::{safety, MockRpc};
    use crate::rpc::TapyrusApi;
    use crate::signer_node::{
        master_index, next_master_index, BidirectionalSharedSecretMap, NodeParameters, NodeState,
        SignerNode,
    };
    use crate::tests::helper::blocks::get_block;
    use crate::tests::helper::keys::TEST_KEYS;
    use crate::tests::helper::node_vss::node_vss;
    use crate::tests::helper::{address, enable_log};
    use redis::ControlFlow;
    use std::collections::HashSet;
    use std::sync::mpsc::{channel, Receiver, Sender};
    use std::sync::Arc;
    use std::thread;
    use std::thread::JoinHandle;
    use std::time::Duration;

    pub type SpyMethod = Box<dyn Fn(Arc<Message>) -> () + Send + 'static>;

    /// ConnectionManager for testing.
    pub struct TestConnectionManager {
        /// This is count of messages. TestConnectionManager waits for receiving the number of message.
        pub receive_count: u32,
        /// sender of message
        pub sender: Sender<Message>,
        /// receiver of message
        pub receiver: Receiver<Message>,
        /// A function which is called when the node try to broadcast messages.
        pub broadcast_assert: SpyMethod,
    }

    impl TestConnectionManager {
        pub fn new(receive_count: u32, broadcast_assert: SpyMethod) -> Self {
            let (sender, receiver): (Sender<Message>, Receiver<Message>) = channel();
            TestConnectionManager {
                receive_count,
                sender,
                receiver,
                broadcast_assert,
            }
        }
    }

    impl ConnectionManager for TestConnectionManager {
        type ERROR = crate::errors::Error;
        fn broadcast_message(&self, message: Message) {
            let rc_message = Arc::new(message);
            (self.broadcast_assert)(rc_message.clone());
        }

        fn send_message(&self, message: Message) {
            let rc_message = Arc::new(message);
            (self.broadcast_assert)(rc_message.clone());
        }

        fn start(
            &self,
            mut message_processor: impl FnMut(Message) -> ControlFlow<()> + Send + 'static,
            _id: SignerID,
        ) -> JoinHandle<()> {
            for _count in 0..self.receive_count {
                match self.receiver.recv() {
                    Ok(message) => {
                        log::debug!("Test message receiving!! {:?}", message.message_type);
                        message_processor(message);
                    }
                    Err(e) => log::warn!("happend receiver error: {:?}", e),
                }
            }
            thread::Builder::new()
                .name("TestConnectionManager start Thread".to_string())
                .spawn(|| {
                    thread::sleep(Duration::from_millis(300));
                })
                .unwrap()
        }

        fn error_handler(
            &mut self,
        ) -> Option<Receiver<ConnectionManagerError<crate::errors::Error>>> {
            None::<Receiver<ConnectionManagerError<crate::errors::Error>>>
        }
    }

    fn create_node<T: TapyrusApi>(
        current_state: NodeState,
        rpc: T,
    ) -> SignerNode<T, TestConnectionManager> {
        let closure: SpyMethod = Box::new(move |_message: Arc<Message>| {});
        let (node, _) = create_node_with_closure_and_publish_count(current_state, rpc, closure, 1);
        node
    }

    fn create_node_with_closure_and_publish_count<T: TapyrusApi>(
        current_state: NodeState,
        rpc: T,
        spy: SpyMethod,
        publish_count: u32,
    ) -> (SignerNode<T, TestConnectionManager>, Sender<Message>) {
        let pubkey_list = TEST_KEYS.pubkeys();
        let threshold = 3;
        let private_key = TEST_KEYS.key[0];
        let to_address = address(&private_key);
        let public_key = pubkey_list[0].clone();

        let mut params = NodeParameters::new(
            to_address,
            pubkey_list,
            threshold,
            public_key,
            node_vss(0),
            rpc,
            0,
            true,
        );
        params.round_duration = 0;
        let con = TestConnectionManager::new(publish_count, spy);
        let broadcaster = con.sender.clone();
        let mut node = SignerNode::new(con, params);
        node.current_state = current_state;
        (node, broadcaster)
    }

    #[test]
    fn test_timeout_roundrobin() {
        enable_log(None);
        let closure: SpyMethod = Box::new(move |_message: Arc<Message>| {});
        let initial_state = NodeState::Joining;
        let arc_block = safety(get_block(0));
        let rpc = MockRpc {
            return_block: arc_block.clone(),
        };
        let (mut node, _broadcaster) =
            create_node_with_closure_and_publish_count(initial_state, rpc, closure, 0);

        let (stop_signal, stop_handler): (Sender<u32>, Receiver<u32>) = channel();
        node.stop_handler(stop_handler);

        let ss = stop_signal.clone();
        thread::spawn(move || {
            thread::sleep(Duration::from_secs(16)); // 16s = 1 round (10s) + idle time(5s) + 1s
            ss.send(1).unwrap();
        });
        node.start();

        assert_eq!(master_index(&node.current_state, &node.params).unwrap(), 1);
    }

    #[test]
    fn test_start_next_round() {
        let arc_block = safety(get_block(0));
        let rpc = MockRpc {
            return_block: arc_block.clone(),
        };
        let mut node = create_node(
            NodeState::Member {
                block_key: None,
                block_shared_keys: None,
                shared_block_secrets: BidirectionalSharedSecretMap::new(),
                candidate_block: None,
                participants: HashSet::new(),
                master_index: 0,
            },
            rpc,
        );

        assert_eq!(master_index(&node.current_state, &node.params).unwrap(), 0);

        node.start_next_round(next_master_index(&node.current_state, &node.params));
        assert_eq!(master_index(&node.current_state, &node.params).unwrap(), 1);

        // When the state is Joining, next round should be started as first round, so that,
        // the master index is 0.
        node.current_state = NodeState::Joining;
        node.start_next_round(next_master_index(&node.current_state, &node.params));
        assert_eq!(master_index(&node.current_state, &node.params).unwrap(), 0);
    }

    mod test_for_waiting_ibd_finish {
        use crate::blockdata::Block;
        use crate::errors::Error;
        use crate::rpc::{GetBlockchainInfoResult, TapyrusApi};
        use crate::signer_node::tests::create_node;
        use crate::signer_node::{BidirectionalSharedSecretMap, NodeState};
        use bitcoin::Address;
        use std::cell::Cell;
        use std::collections::HashSet;

        struct MockRpc {
            pub results: [GetBlockchainInfoResult; 2],
            pub call_count: Cell<usize>,
        }

        impl TapyrusApi for MockRpc {
            fn getnewblock(&self, _address: &Address) -> Result<Block, Error> {
                unimplemented!()
            }
            fn testproposedblock(&self, _block: &Block) -> Result<bool, Error> {
                unimplemented!()
            }

            fn submitblock(&self, _block: &Block) -> Result<(), Error> {
                unimplemented!()
            }

            fn getblockchaininfo(&self) -> Result<GetBlockchainInfoResult, Error> {
                let result = self.results[self.call_count.get()].clone();

                self.call_count.set(self.call_count.get() + 1);

                Ok(result)
            }
        }

        #[test]
        fn test_wait_for_ibd_finish() {
            let json = serde_json::from_str("{\"chain\": \"test\", \"blocks\": 26826, \"headers\": 26826, \"bestblockhash\": \"7303687fb5d80781bd9fece466e76d97a94613d409d127030ff7f34081a899f7\", \"mediantime\": 1568103315, \"verificationprogress\": 1, \"initialblockdownload\": false, \"size_on_disk\": 11669126,  \"pruned\": false,  \"bip9_softforks\": {    \"csv\": {      \"status\": \"failed\",      \"startTime\": 1456790400, \"timeout\": 1493596800, \"since\": 2016 }, \"segwit\": { \"status\": \"failed\", \"startTime\": 1462060800, \"timeout\": 1493596800, \"since\": 2016 }},  \"warnings\": \"\"}").unwrap();
            let mut result1 = serde_json::from_value::<GetBlockchainInfoResult>(json).unwrap();
            result1.initialblockdownload = true;
            let mut result2 = result1.clone();
            result2.initialblockdownload = false;

            let rpc = MockRpc {
                results: [result1, result2],
                call_count: Cell::new(0),
            };

            let node = create_node(
                NodeState::Member {
                    block_key: None,
                    block_shared_keys: None,
                    shared_block_secrets: BidirectionalSharedSecretMap::new(),
                    candidate_block: None,
                    participants: HashSet::new(),
                    master_index: 0,
                },
                rpc,
            );

            node.wait_for_ibd_finish(std::time::Duration::from_millis(1));

            let rpc = node.params.rpc.clone();
            assert_eq!(rpc.call_count.get(), 2);
        }
    }
}<|MERGE_RESOLUTION|>--- conflicted
+++ resolved
@@ -10,17 +10,7 @@
 pub use crate::signer_node::node_parameters::NodeParameters;
 pub use crate::signer_node::node_state::NodeState;
 
-<<<<<<< HEAD
 use crate::net::{ConnectionManager, Message, MessageType, SignerID};
-=======
-use crate::crypto::multi_party_schnorr::*;
-use crate::crypto::vss::Vss;
-use crate::net::MessageType::{BlockGenerationRoundMessages, KeyGenerationMessage};
-use crate::net::{
-    BlockGenerationRoundMessageType, ConnectionManager, KeyGenerationMessageType, Message,
-    MessageType, SignerID,
-};
->>>>>>> dede5b14
 use crate::rpc::{GetBlockchainInfoResult, TapyrusApi};
 use crate::signer_node::message_processor::create_block_vss;
 use crate::signer_node::message_processor::process_blockparticipants;
@@ -398,33 +388,6 @@
     fn process_roundfailure(&self, _sender_id: &SignerID) -> NodeState {
         self.current_state.clone()
     }
-<<<<<<< HEAD
-=======
-
-    fn create_node_share(&mut self) {
-        let params = self.params.sharing_params();
-        let (vss_scheme, secret_shares) = Vss::create_node_shares(
-            &self.params.private_key,
-            params.threshold,
-            params.share_count,
-        );
-
-        log::info!("Sending VSS to each other signers");
-
-        for i in 0..self.params.pubkey_list.len() {
-            self.connection_manager.send_message(Message {
-                message_type: MessageType::KeyGenerationMessage(KeyGenerationMessageType::Nodevss(
-                    vss_scheme.clone(),
-                    secret_shares[i],
-                )),
-                sender_id: self.params.signer_id,
-                receiver_id: Some(SignerID {
-                    pubkey: self.params.pubkey_list[i],
-                }),
-            });
-        }
-    }
->>>>>>> dede5b14
 }
 
 pub fn master_index<T>(state: &NodeState, params: &NodeParameters<T>) -> Option<usize>
